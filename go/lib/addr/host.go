--- conflicted
+++ resolved
@@ -66,13 +66,7 @@
 const (
 	SvcDS       HostSVC = 0x0001
 	SvcCS       HostSVC = 0x0002
-<<<<<<< HEAD
-	SvcSB       HostSVC = 0x0003
-	SvcSIG      HostSVC = 0x0004
-	SvcHPS      HostSVC = 0x0005
 	SvcCOL      HostSVC = 0x0006
-=======
->>>>>>> 362c4622
 	SvcWildcard HostSVC = 0x0010
 	SvcNone     HostSVC = 0xffff
 
@@ -280,15 +274,8 @@
 		return "DS"
 	case SvcCS:
 		return "CS"
-<<<<<<< HEAD
-	case SvcSB:
-		return "SB"
-	case SvcSIG:
-		return "SIG"
 	case SvcCOL:
 		return "COL"
-=======
->>>>>>> 362c4622
 	case SvcWildcard:
 		return "Wildcard"
 	default:
