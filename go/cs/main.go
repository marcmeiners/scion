// Copyright 2020 Anapaya Systems
//
// Licensed under the Apache License, Version 2.0 (the "License");
// you may not use this file except in compliance with the License.
// You may obtain a copy of the License at
//
//   http://www.apache.org/licenses/LICENSE-2.0
//
// Unless required by applicable law or agreed to in writing, software
// distributed under the License is distributed on an "AS IS" BASIS,
// WITHOUT WARRANTIES OR CONDITIONS OF ANY KIND, either express or implied.
// See the License for the specific language governing permissions and
// limitations under the License.

package main

import (
	"context"
	"crypto/tls"
	"errors"
	"fmt"
	"net/http"
	_ "net/http/pprof"
	"path/filepath"
	"time"

	"github.com/go-chi/chi/v5"
	"github.com/go-chi/cors"
	promgrpc "github.com/grpc-ecosystem/go-grpc-prometheus"
	"github.com/grpc-ecosystem/grpc-opentracing/go/otgrpc"
	"github.com/opentracing/opentracing-go"
	"github.com/spf13/cobra"
	"golang.org/x/sync/errgroup"
	"google.golang.org/grpc"
	"google.golang.org/grpc/credentials"
	"google.golang.org/grpc/health"
	healthpb "google.golang.org/grpc/health/grpc_health_v1"
	"inet.af/netaddr"

	"github.com/scionproto/scion/go/cs/beacon"
	"github.com/scionproto/scion/go/cs/beaconing"
	beaconinggrpc "github.com/scionproto/scion/go/cs/beaconing/grpc"
	"github.com/scionproto/scion/go/cs/config"
	"github.com/scionproto/scion/go/cs/ifstate"
	"github.com/scionproto/scion/go/cs/onehop"
	segreggrpc "github.com/scionproto/scion/go/cs/segreg/grpc"
	"github.com/scionproto/scion/go/cs/segreq"
	segreqgrpc "github.com/scionproto/scion/go/cs/segreq/grpc"
<<<<<<< HEAD
	"github.com/scionproto/scion/go/lib/addr"
	"github.com/scionproto/scion/go/lib/drkeystorage"
	"github.com/scionproto/scion/go/lib/fatal"
=======
	"github.com/scionproto/scion/go/lib/common"
>>>>>>> 362c4622
	"github.com/scionproto/scion/go/lib/infra/infraenv"
	segfetchergrpc "github.com/scionproto/scion/go/lib/infra/modules/segfetcher/grpc"
	"github.com/scionproto/scion/go/lib/infra/modules/seghandler"
	"github.com/scionproto/scion/go/lib/keyconf"
	"github.com/scionproto/scion/go/lib/log"
	libmetrics "github.com/scionproto/scion/go/lib/metrics"
	"github.com/scionproto/scion/go/lib/periodic"
	"github.com/scionproto/scion/go/lib/prom"
	"github.com/scionproto/scion/go/lib/scrypto"
	"github.com/scionproto/scion/go/lib/scrypto/cppki"
	"github.com/scionproto/scion/go/lib/serrors"
	"github.com/scionproto/scion/go/lib/snet"
	"github.com/scionproto/scion/go/lib/topology"
	"github.com/scionproto/scion/go/pkg/api/jwtauth"
	"github.com/scionproto/scion/go/pkg/app"
	"github.com/scionproto/scion/go/pkg/app/launcher"
	caapi "github.com/scionproto/scion/go/pkg/ca/api"
	caconfig "github.com/scionproto/scion/go/pkg/ca/config"
	"github.com/scionproto/scion/go/pkg/ca/renewal"
	renewalgrpc "github.com/scionproto/scion/go/pkg/ca/renewal/grpc"
	"github.com/scionproto/scion/go/pkg/command"
	"github.com/scionproto/scion/go/pkg/cs"
	"github.com/scionproto/scion/go/pkg/cs/api"
	"github.com/scionproto/scion/go/pkg/cs/drkey"
	drkeygrpc "github.com/scionproto/scion/go/pkg/cs/drkey/grpc"
	cstrustgrpc "github.com/scionproto/scion/go/pkg/cs/trust/grpc"
	cstrustmetrics "github.com/scionproto/scion/go/pkg/cs/trust/metrics"
	"github.com/scionproto/scion/go/pkg/discovery"
	libgrpc "github.com/scionproto/scion/go/pkg/grpc"
	cppb "github.com/scionproto/scion/go/pkg/proto/control_plane"
	dpb "github.com/scionproto/scion/go/pkg/proto/discovery"
	"github.com/scionproto/scion/go/pkg/service"
	"github.com/scionproto/scion/go/pkg/storage"
	beaconstoragemetrics "github.com/scionproto/scion/go/pkg/storage/beacon/metrics"
	pathstoragemetrics "github.com/scionproto/scion/go/pkg/storage/path/metrics"
	truststoragefspersister "github.com/scionproto/scion/go/pkg/storage/trust/fspersister"
	truststoragemetrics "github.com/scionproto/scion/go/pkg/storage/trust/metrics"
	"github.com/scionproto/scion/go/pkg/trust"
	"github.com/scionproto/scion/go/pkg/trust/compat"
	trustgrpc "github.com/scionproto/scion/go/pkg/trust/grpc"
	trustmetrics "github.com/scionproto/scion/go/pkg/trust/metrics"
)

var globalCfg config.Config

func main() {
	application := launcher.Application{
		TOMLConfig: &globalCfg,
		ShortName:  "SCION Control Service",
		// TODO(scrye): Deprecated additional sampler, remove once Anapaya/scion#5000 is in.
		Samplers: []func(command.Pather) *cobra.Command{newSamplePolicy},
		Main:     realMain,
	}
	application.Run()
}

func realMain(ctx context.Context) error {
	metrics := cs.NewMetrics()

	topo, err := topology.NewLoader(topology.LoaderCfg{
		File:      globalCfg.General.Topology(),
		Reload:    app.SIGHUPChannel(ctx),
		Validator: &topology.ControlValidator{ID: globalCfg.General.ID},
		Metrics:   metrics.TopoLoader,
	})
	if err != nil {
		return serrors.WrapStr("creating topology loader", err)
	}
	g, errCtx := errgroup.WithContext(ctx)
	g.Go(func() error {
		defer log.HandlePanic()
		return topo.Run(errCtx)
	})
	intfs := ifstate.NewInterfaces(adaptInterfaceMap(topo.InterfaceInfoMap()), ifstate.Config{})
	g.Go(func() error {
		defer log.HandlePanic()
		sub := topo.Subscribe()
		defer sub.Close()
		for {
			select {
			case <-sub.Updates:
				intfs.Update(adaptInterfaceMap(topo.InterfaceInfoMap()))
			case <-errCtx.Done():
				return nil
			}
		}
	})

	closer, err := cs.InitTracer(globalCfg.Tracing, globalCfg.General.ID)
	if err != nil {
		return serrors.WrapStr("initializing tracer", err)
	}
	defer closer.Close()

	revCache := storage.NewRevocationStorage()
	defer revCache.Close()
	pathDB, err := storage.NewPathStorage(globalCfg.PathDB)
	if err != nil {
		return serrors.WrapStr("initializing path storage", err)
	}
	pathDB = pathstoragemetrics.WrapDB(pathDB, pathstoragemetrics.Config{
		Driver:       string(storage.BackendSqlite),
		QueriesTotal: libmetrics.NewPromCounter(metrics.PathDBQueriesTotal),
	})
	defer pathDB.Close()

	macGen, err := cs.MACGenFactory(globalCfg.General.ConfigDir)
	if err != nil {
		return err
	}

	nc := infraenv.NetworkConfig{
		IA:                    topo.IA(),
		Public:                topo.ControlServiceAddress(globalCfg.General.ID),
		ReconnectToDispatcher: globalCfg.General.ReconnectToDispatcher,
		QUIC: infraenv.QUIC{
			Address: globalCfg.QUIC.Address,
		},
		SVCResolver: topo,
		SCMPHandler: snet.DefaultSCMPHandler{
			RevocationHandler: cs.RevocationHandler{RevCache: revCache},
			SCMPErrors:        metrics.SCMPErrors,
		},
		SCIONNetworkMetrics:    metrics.SCIONNetworkMetrics,
		SCIONPacketConnMetrics: metrics.SCIONPacketConnMetrics,
	}
	quicStack, err := nc.QUICStack()
	if err != nil {
		return serrors.WrapStr("initializing QUIC stack", err)
	}
	defer quicStack.RedirectCloser()
	tcpStack, err := nc.TCPStack()
	if err != nil {
		return serrors.WrapStr("initializing TCP stack", err)
	}
	dialer := &libgrpc.QUICDialer{
		Rewriter: &onehop.AddressRewriter{
			Rewriter: nc.AddressRewriter(nil),
			MAC:      macGen(),
		},
		Dialer: quicStack.Dialer,
	}

	trustDB, err := storage.NewTrustStorage(globalCfg.TrustDB)
	if err != nil {
		return serrors.WrapStr("initializing trust storage", err)
	}
	defer trustDB.Close()
	fileWrites := libmetrics.NewPromCounter(metrics.TrustTRCFileWritesTotal)
	trustDB = truststoragefspersister.WrapDB(
		trustDB,
		truststoragefspersister.Config{
			TRCDir: filepath.Join(globalCfg.General.ConfigDir, "certs"),
			Metrics: truststoragefspersister.Metrics{
				TRCFileWriteSuccesses: fileWrites.With(
					prom.LabelResult,
					truststoragefspersister.WriteSuccess,
				),
				TRCFileWriteErrors: fileWrites.With(
					prom.LabelResult,
					truststoragefspersister.WriteError,
				),
				TRCFileStatErrors: fileWrites.With(
					prom.LabelResult,
					truststoragefspersister.StatError,
				),
			},
		},
	)
	trustDB = truststoragemetrics.WrapDB(trustDB, truststoragemetrics.Config{
		Driver:       string(storage.BackendSqlite),
		QueriesTotal: libmetrics.NewPromCounter(metrics.TrustDBQueriesTotal),
	})
	if err := cs.LoadTrustMaterial(ctx, globalCfg.General.ConfigDir, trustDB); err != nil {
		return err
	}

	beaconDB, err := storage.NewBeaconStorage(globalCfg.BeaconDB, topo.IA())
	if err != nil {
		return serrors.WrapStr("initializing beacon storage", err)
	}
	defer beaconDB.Close()
	beaconDB = beaconstoragemetrics.WrapDB(beaconDB, beaconstoragemetrics.Config{
		Driver:       string(storage.BackendSqlite),
		QueriesTotal: libmetrics.NewPromCounter(metrics.BeaconDBQueriesTotal),
	})

	beaconStore, isdLoopAllowed, err := createBeaconStore(
		beaconDB,
		topo.Core(),
		globalCfg.BS.Policies,
	)
	if err != nil {
		return serrors.WrapStr("initializing beacon store", err)
	}

	trustengineCache := globalCfg.TrustEngine.Cache.New()
	cacheHits := libmetrics.NewPromCounter(trustmetrics.CacheHitsTotal)
	inspector := trust.CachingInspector{
		Inspector: trust.DBInspector{
			DB: trustDB,
		},
		CacheHits:          cacheHits,
		MaxCacheExpiration: globalCfg.TrustEngine.Cache.Expiration,
		Cache:              trustengineCache,
	}
	provider := trust.FetchingProvider{
		DB: trustDB,
		Fetcher: trustgrpc.Fetcher{
			IA:       topo.IA(),
			Dialer:   dialer,
			Requests: libmetrics.NewPromCounter(trustmetrics.RPC.Fetches),
		},
		Recurser: trust.ASLocalRecurser{IA: topo.IA()},
		// XXX(roosd): cyclic dependency on router. It is set below.
	}
	verifier := compat.Verifier{
		Verifier: trust.Verifier{
			Engine:             provider,
			CacheHits:          cacheHits,
			MaxCacheExpiration: globalCfg.TrustEngine.Cache.Expiration,
			Cache:              trustengineCache,
		},
	}
	fetcherCfg := segreq.FetcherConfig{
		IA:            topo.IA(),
		MTU:           topo.MTU(),
		Core:          topo.Core(),
		NextHopper:    topo,
		PathDB:        pathDB,
		RevCache:      revCache,
		QueryInterval: globalCfg.PS.QueryInterval.Duration,
		RPC: &segfetchergrpc.Requester{
			Dialer: dialer,
		},
		Inspector: inspector,
		Verifier:  verifier,
	}
	provider.Router = trust.AuthRouter{
		ISD:    topo.IA().I,
		DB:     trustDB,
		Router: segreq.NewRouter(fetcherCfg),
	}

	quicServer := grpc.NewServer(libgrpc.UnaryServerInterceptor())
	tcpServer := grpc.NewServer(libgrpc.UnaryServerInterceptor())

	// Register trust material related handlers.
	trustServer := &cstrustgrpc.MaterialServer{
		Provider: provider,
		IA:       topo.IA(),
		Requests: libmetrics.NewPromCounter(cstrustmetrics.Handler.Requests),
	}
	cppb.RegisterTrustMaterialServiceServer(quicServer, trustServer)
	cppb.RegisterTrustMaterialServiceServer(tcpServer, trustServer)

	// Handle beaconing.
	cppb.RegisterSegmentCreationServiceServer(quicServer, &beaconinggrpc.SegmentCreationServer{
		Handler: &beaconing.Handler{
			LocalIA:        topo.IA(),
			Inserter:       beaconStore,
			Interfaces:     intfs,
			Verifier:       verifier,
			BeaconsHandled: libmetrics.NewPromCounter(metrics.BeaconingReceivedTotal),
		},
	})

	// Handle segment lookup
	authLookupServer := &segreqgrpc.LookupServer{
		Lookuper: segreq.AuthoritativeLookup{
			LocalIA:     topo.IA(),
			CoreChecker: segreq.CoreChecker{Inspector: inspector},
			PathDB:      pathDB,
		},
		RevCache:     revCache,
		Requests:     libmetrics.NewPromCounter(metrics.SegmentLookupRequestsTotal),
		SegmentsSent: libmetrics.NewPromCounter(metrics.SegmentLookupSegmentsSentTotal),
	}
	forwardingLookupServer := &segreqgrpc.LookupServer{
		Lookuper: segreq.ForwardingLookup{
			LocalIA:     topo.IA(),
			CoreChecker: segreq.CoreChecker{Inspector: inspector},
			Fetcher:     segreq.NewFetcher(fetcherCfg),
			Expander: segreq.WildcardExpander{
				LocalIA:   topo.IA(),
				Core:      topo.Core(),
				Inspector: inspector,
				PathDB:    pathDB,
			},
		},
		RevCache:     revCache,
		Requests:     libmetrics.NewPromCounter(metrics.SegmentLookupRequestsTotal),
		SegmentsSent: libmetrics.NewPromCounter(metrics.SegmentLookupSegmentsSentTotal),
	}

	// Always register a forwarding lookup for AS internal requests.
	cppb.RegisterSegmentLookupServiceServer(tcpServer, forwardingLookupServer)
	if topo.Core() {
		cppb.RegisterSegmentLookupServiceServer(quicServer, authLookupServer)
	}

	// Handle segment registration.
	if topo.Core() {
		cppb.RegisterSegmentRegistrationServiceServer(quicServer, &segreggrpc.RegistrationServer{
			LocalIA: topo.IA(),
			SegHandler: seghandler.Handler{
				Verifier: &seghandler.DefaultVerifier{
					Verifier: verifier,
				},
				Storage: &seghandler.DefaultStorage{
					PathDB:   pathDB,
					RevCache: revCache,
				},
			},
			Registrations: libmetrics.NewPromCounter(metrics.SegmentRegistrationsTotal),
		})

	}

	signer, err := cs.NewSigner(topo.IA(), trustDB, globalCfg.General.ConfigDir)
	if err != nil {
		return serrors.WrapStr("initializing AS signer", err)
	}

	var chainBuilder renewal.ChainBuilder
	if topo.CA() {
		renewalGauges := libmetrics.NewPromGauge(metrics.RenewalRegisteredHandlers)
		libmetrics.GaugeWith(renewalGauges, "type", "legacy").Set(0)
		libmetrics.GaugeWith(renewalGauges, "type", "in-process").Set(0)
		libmetrics.GaugeWith(renewalGauges, "type", "delegating").Set(0)
		srvCtr := libmetrics.NewPromCounter(metrics.RenewalServerRequestsTotal)
		renewalServer := &renewalgrpc.RenewalServer{
			IA:        topo.IA(),
			CMSSigner: signer,
			Metrics: renewalgrpc.RenewalServerMetrics{
				Success:       srvCtr.With(prom.LabelResult, prom.Success),
				BackendErrors: srvCtr.With(prom.LabelResult, prom.StatusErr),
			},
		}

		switch globalCfg.CA.Mode {
		case config.InProcess:
			libmetrics.GaugeWith(renewalGauges, "type", "in-process").Set(1)
			cmsCtr := libmetrics.CounterWith(
				libmetrics.NewPromCounter(metrics.RenewalHandledRequestsTotal),
				"type", "in-process",
			)
			chainBuilder = cs.NewChainBuilder(
				cs.ChainBuilderConfig{
					IA:                   topo.IA(),
					DB:                   trustDB,
					MaxValidity:          globalCfg.CA.MaxASValidity.Duration,
					ConfigDir:            globalCfg.General.ConfigDir,
					ForceECDSAWithSHA512: !globalCfg.Features.AppropriateDigest,
				},
			)

			renewalServer.CMSHandler = &renewalgrpc.CMS{
				IA:           topo.IA(),
				ChainBuilder: chainBuilder,
				Verifier: renewal.RequestVerifier{
					TRCFetcher: trustDB,
				},
				Metrics: renewalgrpc.CMSHandlerMetrics{
					Success:       cmsCtr.With(prom.LabelResult, prom.Success),
					DatabaseError: cmsCtr.With(prom.LabelResult, prom.ErrDB),
					InternalError: cmsCtr.With(prom.LabelResult, prom.ErrInternal),
					NotFoundError: cmsCtr.With(prom.LabelResult, prom.ErrNotFound),
					ParseError:    cmsCtr.With(prom.LabelResult, prom.ErrParse),
					VerifyError:   cmsCtr.With(prom.LabelResult, prom.ErrVerify),
				},
			}
		case config.Delegating:
			libmetrics.GaugeWith(renewalGauges, "type", "delegating").Set(1)
			delCtr := libmetrics.CounterWith(
				libmetrics.NewPromCounter(metrics.RenewalHandledRequestsTotal),
				"type", "delegating",
			)
			sharedSecret := caconfig.NewPEMSymmetricKey(globalCfg.CA.Service.SharedSecret)
			subject := globalCfg.General.ID
			if globalCfg.CA.Service.ClientID != "" {
				subject = globalCfg.CA.Service.ClientID
			}
			renewalServer.CMSHandler = &renewalgrpc.DelegatingHandler{
				Client: &caapi.Client{
					Server: globalCfg.CA.Service.Address,
					Client: jwtauth.NewHTTPClient(
						&jwtauth.JWTTokenSource{
							Subject:   subject,
							Generator: sharedSecret.Get,
							Lifetime:  globalCfg.CA.Service.Lifetime.Duration,
						},
					),
				},
				Metrics: renewalgrpc.DelegatingHandlerMetrics{
					BadRequests: libmetrics.CounterWith(delCtr,
						prom.LabelResult, prom.ErrInvalidReq),
					InternalError: libmetrics.CounterWith(delCtr,
						prom.LabelResult, prom.ErrInternal),
					Unavailable: libmetrics.CounterWith(delCtr,
						prom.LabelResult, prom.ErrUnavailable),
					Success: libmetrics.CounterWith(delCtr, prom.LabelResult, prom.Success),
				},
			}
		default:
			return serrors.New("unsupported CA handler", "mode", globalCfg.CA.Mode)
		}

		cppb.RegisterChainRenewalServiceServer(quicServer, renewalServer)
		cppb.RegisterChainRenewalServiceServer(tcpServer, renewalServer)
	}

	// Frequently regenerate signers to catch problems, and update the metrics.
	periodic.Start(
		periodic.Func{
			TaskName: "signer generator",
			Task: func(ctx context.Context) {
				signer.Sign(ctx, []byte{})
				if chainBuilder.PolicyGen != nil {
					chainBuilder.PolicyGen.Generate(ctx)
				}
			},
		},
		10*time.Second,
		5*time.Second,
	)

	trcRunner := periodic.Start(
		periodic.Func{
			TaskName: "trc expiration updater",
			Task: func(ctx context.Context) {
				trc, err := provider.GetSignedTRC(ctx,
					cppki.TRCID{
						ISD:    topo.IA().I,
						Serial: scrypto.LatestVer,
						Base:   scrypto.LatestVer,
					},
					trust.AllowInactive(),
				)
				if err != nil {
					log.Info("Cannot resolve TRC for local ISD", "err", err)
					return
				}
				metrics.TrustLatestTRCNotBefore.Set(
					libmetrics.Timestamp(trc.TRC.Validity.NotBefore))
				metrics.TrustLatestTRCNotAfter.Set(libmetrics.Timestamp(trc.TRC.Validity.NotAfter))
				metrics.TrustLatestTRCSerial.Set(float64(trc.TRC.ID.Serial))
			},
		},
		10*time.Second,
		5*time.Second,
	)
	trcRunner.TriggerRun()

	ds := discovery.Topology{
		Information: topo,
		Requests:    libmetrics.NewPromCounter(metrics.DiscoveryRequestsTotal),
	}
	dpb.RegisterDiscoveryServiceServer(quicServer, ds)

	//DRKey feature
	var drkeyServStore drkeystorage.ServiceStore
	var quicTLSServer *grpc.Server
	if globalCfg.DRKey.Enabled() {
		masterKey, err := loadMasterSecret(globalCfg.General.ConfigDir)
		if err != nil {
			return serrors.WrapStr("loading master secret in DRKey", err)
		}
		svFactory := drkey.NewSecretValueFactory(
			masterKey.Key0, globalCfg.DRKey.EpochDuration.Duration)
		drkeyDB, err := storage.NewDRKeyLvl1Storage(globalCfg.DRKey.DRKeyDB)
		if err != nil {
			return serrors.WrapStr("initializing DRKey DB", err)
		}
		loader := trust.FileLoader{
			CertFile: globalCfg.DRKey.CertFile,
			KeyFile:  globalCfg.DRKey.KeyFile,
		}
		tlsMgr := trust.NewTLSCryptoManager(loader, trustDB)
		drkeyFetcher := drkeygrpc.DRKeyFetcher{
			Getter: drkeygrpc.Lvl1KeyFetcher{
				Dialer: &libgrpc.TLSQUICDialer{
					Rewriter:    nc.AddressRewriter(nil),
					Dialer:      quicStack.TLSDialer,
					Credentials: trust.GetTansportCredentials(tlsMgr),
				},
				Router: segreq.NewRouter(fetcherCfg),
			},
		}
		drkeyServStore = &drkey.ServiceStore{
			LocalIA:      topo.IA(),
			DB:           drkeyDB,
			SecretValues: svFactory,
			Fetcher:      drkeyFetcher,
		}
		drkeyService := &drkeygrpc.DRKeyServer{
			LocalIA:    topo.IA(),
			Store:      drkeyServStore,
			AllowedDSs: globalCfg.DRKey.Delegation.ToMapPerHost(),
		}
		srvConfig := &tls.Config{
			InsecureSkipVerify:    true,
			GetCertificate:        tlsMgr.GetCertificate,
			VerifyPeerCertificate: tlsMgr.VerifyPeerCertificate,
			ClientAuth:            tls.RequireAnyClientCert,
		}
		quicTLSServer = grpc.NewServer(
			grpc.Creds(credentials.NewTLS(srvConfig)),
			grpc.ChainUnaryInterceptor(
				otgrpc.OpenTracingServerInterceptor(opentracing.GlobalTracer()),
				libgrpc.LogIDServerInterceptor(),
			),
		)
		cppb.RegisterDRKeyLvl1ServiceServer(quicTLSServer, drkeyService)
		cppb.RegisterDRKeyLvl2ServiceServer(tcpServer, drkeyService)
		log.Info("DRKey is enabled")
	} else {
		log.Info("DRKey is DISABLED by configuration")
	}

	dsHealth := health.NewServer()
	dsHealth.SetServingStatus("discovery", healthpb.HealthCheckResponse_SERVING)
	healthpb.RegisterHealthServer(tcpServer, dsHealth)

	hpCfg := cs.HiddenPathConfigurator{
		LocalIA:           topo.IA(),
		Verifier:          verifier,
		Signer:            signer,
		PathDB:            pathDB,
		Dialer:            dialer,
		FetcherConfig:     fetcherCfg,
		IntraASTCPServer:  tcpServer,
		InterASQUICServer: quicServer,
	}
	hpWriterCfg, err := hpCfg.Setup(globalCfg.PS.HiddenPathsCfg)
	if err != nil {
		return err
	}

	promgrpc.Register(quicServer)
	promgrpc.Register(tcpServer)

	var cleanup app.Cleanup
	g.Go(func() error {
		defer log.HandlePanic()
		if err := quicServer.Serve(quicStack.Listener); err != nil {
			return serrors.WrapStr("serving gRPC/QUIC API", err)
		}
		return nil
	})
	cleanup.Add(func() error { quicServer.GracefulStop(); return nil })
	g.Go(func() error {
		defer log.HandlePanic()
		if err := tcpServer.Serve(tcpStack); err != nil {
			return serrors.WrapStr("serving gRPC/TCP API", err)
		}
<<<<<<< HEAD
	}()

	if globalCfg.DRKey.Enabled() {
		go func() {
			defer log.HandlePanic()
			if err := quicTLSServer.Serve(quicStack.TLSListener); err != nil {
				fatal.Fatal(err)
			}
		}()
	}
=======
		return nil
	})
	cleanup.Add(func() error { tcpServer.GracefulStop(); return nil })
>>>>>>> 362c4622

	if globalCfg.API.Addr != "" {
		r := chi.NewRouter()
		r.Use(cors.Handler(cors.Options{
			AllowedOrigins: []string{"*"},
		}))
		r.Get("/", api.ServeSpecInteractive)
		r.Get("/openapi.json", api.ServeSpecJSON)
		server := api.Server{
			Segments: pathDB,
			CA:       chainBuilder,
			Config:   service.NewConfigStatusPage(globalCfg).Handler,
			Info:     service.NewInfoStatusPage().Handler,
			LogLevel: service.NewLogLevelStatusPage().Handler,
			Signer:   signer,
			Topology: topo.HandleHTTP,
			TrustDB:  trustDB,
		}
		log.Info("Exposing API", "addr", globalCfg.API.Addr)
		s := http.Server{
			Addr:    globalCfg.API.Addr,
			Handler: api.HandlerFromMuxWithBaseURL(&server, r, "/api/v1"),
		}
		g.Go(func() error {
			defer log.HandlePanic()
			if err := s.ListenAndServe(); err != nil && !errors.Is(err, http.ErrServerClosed) {
				return serrors.WrapStr("serving service management API", err)
			}
			return nil
		})
		cleanup.Add(s.Close)
	}
	err = cs.RegisterHTTPEndpoints(
		globalCfg.General.ID,
		&globalCfg,
		signer,
		chainBuilder,
		topo,
	)
	if err != nil {
		return err
	}

	staticInfo, err := beaconing.ParseStaticInfoCfg(globalCfg.General.StaticInfoConfig())
	if err != nil {
		log.Info("No static info file found. Static info settings disabled.", "err", err)
	}

	var propagationFilter func(intf *ifstate.Interface) bool
	if topo.Core() {
		propagationFilter = func(intf *ifstate.Interface) bool {
			topoInfo := intf.TopoInfo()
			return topoInfo.LinkType == topology.Core
		}
	} else {
		propagationFilter = func(intf *ifstate.Interface) bool {
			topoInfo := intf.TopoInfo()
			return topoInfo.LinkType == topology.Child
		}
	}

	originationFilter := func(intf *ifstate.Interface) bool {
		topoInfo := intf.TopoInfo()
		return topoInfo.LinkType == topology.Core || topoInfo.LinkType == topology.Child
	}

	tasks, err := cs.StartTasks(cs.TasksConfig{
		IA:            topo.IA(),
		Core:          topo.Core(),
		MTU:           topo.MTU(),
		Public:        nc.Public,
		AllInterfaces: intfs,
		PropagationInterfaces: func() []*ifstate.Interface {
			return intfs.Filtered(propagationFilter)
		},
		OriginationInterfaces: func() []*ifstate.Interface {
			return intfs.Filtered(originationFilter)
		},
		TrustDB:  trustDB,
		PathDB:   pathDB,
		RevCache: revCache,
		BeaconSenderFactory: &beaconinggrpc.BeaconSenderFactory{
			Dialer: dialer,
		},
		SegmentRegister: beaconinggrpc.Registrar{Dialer: dialer},
		BeaconStore:     beaconStore,
		Signer:          signer,
		Inspector:       inspector,
		Metrics:         metrics,
		DRKeyStore:      drkeyServStore,
		MACGen:          macGen,
		NextHopper:      topo,
		StaticInfo:      func() *beaconing.StaticInfoCfg { return staticInfo },

		OriginationInterval:       globalCfg.BS.OriginationInterval.Duration,
		PropagationInterval:       globalCfg.BS.PropagationInterval.Duration,
		RegistrationInterval:      globalCfg.BS.RegistrationInterval.Duration,
		DRKeyEpochInterval:        globalCfg.DRKey.EpochDuration.Duration,
		HiddenPathRegistrationCfg: hpWriterCfg,
		AllowIsdLoop:              isdLoopAllowed,
	})
	if err != nil {
		return serrors.WrapStr("starting periodic tasks", err)
	}
	defer tasks.Kill()
	log.Info("Started periodic tasks")

	g.Go(func() error {
		defer log.HandlePanic()
		return globalCfg.Metrics.ServePrometheus(errCtx)
	})

	g.Go(func() error {
		defer log.HandlePanic()
		<-errCtx.Done()
		return cleanup.Do()
	})

	return g.Wait()
}

func createBeaconStore(
	db storage.BeaconDB,
	core bool,
	policyConfig config.Policies,
) (cs.Store, bool, error) {

	if core {
		policies, err := cs.LoadCorePolicies(policyConfig)
		if err != nil {
			return nil, false, err
		}
		store, err := beacon.NewCoreBeaconStore(policies, db)
		return store, *policies.Prop.Filter.AllowIsdLoop, err
	}
	policies, err := cs.LoadNonCorePolicies(policyConfig)
	if err != nil {
		return nil, false, err
	}
	store, err := beacon.NewBeaconStore(policies, db)
<<<<<<< HEAD
	return store, &policies, *policies.Prop.Filter.AllowIsdLoop, err
}

func loadMasterSecret(dir string) (keyconf.Master, error) {
	masterKey, err := keyconf.LoadMaster(filepath.Join(dir, "keys"))
	if err != nil {
		return keyconf.Master{}, serrors.WrapStr("error getting master secret", err)
	}
	return masterKey, nil
}

type topoInformation struct{}

func (topoInformation) Gateways() ([]topology.GatewayInfo, error) {
	return itopo.Get().Gateways()
=======
	return store, *policies.Prop.Filter.AllowIsdLoop, err
>>>>>>> 362c4622
}

func adaptInterfaceMap(in map[common.IFIDType]topology.IFInfo) map[uint16]ifstate.InterfaceInfo {
	converted := make(map[uint16]ifstate.InterfaceInfo, len(in))
	for id, info := range in {
		addr, ok := netaddr.FromStdAddr(
			info.InternalAddr.IP,
			info.InternalAddr.Port,
			info.InternalAddr.Zone,
		)
		if !ok {
			panic(fmt.Sprintf("failed to adapt the topology format. Input %s", info.InternalAddr))
		}
		converted[uint16(id)] = ifstate.InterfaceInfo{
			ID:           uint16(info.ID),
			IA:           info.IA,
			LinkType:     info.LinkType,
			InternalAddr: addr,
			RemoteID:     uint16(info.RemoteIFID),
			MTU:          uint16(info.MTU),
		}
	}
<<<<<<< HEAD
	return a, err
}

func (topoInformation) ColibriServices() ([]*net.UDPAddr, error) {
	a, err := itopo.Get().MakeHostInfos(topology.Colibri)
	if errors.Is(err, topology.ErrAddressNotFound) {
		return nil, nil
	}
	return a, err
=======
	return converted
>>>>>>> 362c4622
}<|MERGE_RESOLUTION|>--- conflicted
+++ resolved
@@ -46,13 +46,8 @@
 	segreggrpc "github.com/scionproto/scion/go/cs/segreg/grpc"
 	"github.com/scionproto/scion/go/cs/segreq"
 	segreqgrpc "github.com/scionproto/scion/go/cs/segreq/grpc"
-<<<<<<< HEAD
-	"github.com/scionproto/scion/go/lib/addr"
+	"github.com/scionproto/scion/go/lib/common"
 	"github.com/scionproto/scion/go/lib/drkeystorage"
-	"github.com/scionproto/scion/go/lib/fatal"
-=======
-	"github.com/scionproto/scion/go/lib/common"
->>>>>>> 362c4622
 	"github.com/scionproto/scion/go/lib/infra/infraenv"
 	segfetchergrpc "github.com/scionproto/scion/go/lib/infra/modules/segfetcher/grpc"
 	"github.com/scionproto/scion/go/lib/infra/modules/seghandler"
@@ -609,22 +604,16 @@
 		if err := tcpServer.Serve(tcpStack); err != nil {
 			return serrors.WrapStr("serving gRPC/TCP API", err)
 		}
-<<<<<<< HEAD
-	}()
+		return nil
+	})
+	cleanup.Add(func() error { tcpServer.GracefulStop(); return nil })
 
 	if globalCfg.DRKey.Enabled() {
-		go func() {
+		g.Go(func() error {
 			defer log.HandlePanic()
-			if err := quicTLSServer.Serve(quicStack.TLSListener); err != nil {
-				fatal.Fatal(err)
-			}
-		}()
-	}
-=======
-		return nil
-	})
-	cleanup.Add(func() error { tcpServer.GracefulStop(); return nil })
->>>>>>> 362c4622
+			return quicTLSServer.Serve(quicStack.TLSListener)
+		})
+	}
 
 	if globalCfg.API.Addr != "" {
 		r := chi.NewRouter()
@@ -765,8 +754,7 @@
 		return nil, false, err
 	}
 	store, err := beacon.NewBeaconStore(policies, db)
-<<<<<<< HEAD
-	return store, &policies, *policies.Prop.Filter.AllowIsdLoop, err
+	return store, *policies.Prop.Filter.AllowIsdLoop, err
 }
 
 func loadMasterSecret(dir string) (keyconf.Master, error) {
@@ -775,15 +763,6 @@
 		return keyconf.Master{}, serrors.WrapStr("error getting master secret", err)
 	}
 	return masterKey, nil
-}
-
-type topoInformation struct{}
-
-func (topoInformation) Gateways() ([]topology.GatewayInfo, error) {
-	return itopo.Get().Gateways()
-=======
-	return store, *policies.Prop.Filter.AllowIsdLoop, err
->>>>>>> 362c4622
 }
 
 func adaptInterfaceMap(in map[common.IFIDType]topology.IFInfo) map[uint16]ifstate.InterfaceInfo {
@@ -806,17 +785,5 @@
 			MTU:          uint16(info.MTU),
 		}
 	}
-<<<<<<< HEAD
-	return a, err
-}
-
-func (topoInformation) ColibriServices() ([]*net.UDPAddr, error) {
-	a, err := itopo.Get().MakeHostInfos(topology.Colibri)
-	if errors.Is(err, topology.ErrAddressNotFound) {
-		return nil, nil
-	}
-	return a, err
-=======
 	return converted
->>>>>>> 362c4622
 }