// Copyright 2018 ETH Zurich, Anapaya Systems
//
// Licensed under the Apache License, Version 2.0 (the "License");
// you may not use this file except in compliance with the License.
// You may obtain a copy of the License at
//
//   http://www.apache.org/licenses/LICENSE-2.0
//
// Unless required by applicable law or agreed to in writing, software
// distributed under the License is distributed on an "AS IS" BASIS,
// WITHOUT WARRANTIES OR CONDITIONS OF ANY KIND, either express or implied.
// See the License for the specific language governing permissions and
// limitations under the License.

package daemon

import (
	"context"
	"errors"
	"io"
	"net"
	"path/filepath"
	"strconv"

	opentracing "github.com/opentracing/opentracing-go"
	"github.com/prometheus/client_golang/prometheus"

	"github.com/scionproto/scion/go/lib/addr"
	"github.com/scionproto/scion/go/lib/daemon"
	"github.com/scionproto/scion/go/lib/drkeystorage"
	"github.com/scionproto/scion/go/lib/env"
	"github.com/scionproto/scion/go/lib/log"
	"github.com/scionproto/scion/go/lib/metrics"
	"github.com/scionproto/scion/go/lib/prom"
	"github.com/scionproto/scion/go/lib/revcache"
	"github.com/scionproto/scion/go/lib/serrors"
<<<<<<< HEAD
	"github.com/scionproto/scion/go/lib/topology"
	"github.com/scionproto/scion/go/pkg/daemon/colibri"
=======
>>>>>>> 362c4622
	"github.com/scionproto/scion/go/pkg/daemon/fetcher"
	"github.com/scionproto/scion/go/pkg/daemon/internal/servers"
	libgrpc "github.com/scionproto/scion/go/pkg/grpc"
	"github.com/scionproto/scion/go/pkg/trust"
	trustgrpc "github.com/scionproto/scion/go/pkg/trust/grpc"
	trustmetrics "github.com/scionproto/scion/go/pkg/trust/metrics"
)

// InitTracer initializes the global tracer.
func InitTracer(tracing env.Tracing, id string) (io.Closer, error) {
	tracer, trCloser, err := tracing.NewTracer(id)
	if err != nil {
		return nil, err
	}
	opentracing.SetGlobalTracer(tracer)
	return trCloser, nil
}

// TrustEngine builds the trust engine backed by the trust database.
func TrustEngine(
	cfgDir string,
	ia addr.IA,
	db trust.DB,
	dialer libgrpc.Dialer,
) (trust.Engine, error) {
	certsDir := filepath.Join(cfgDir, "certs")
	loaded, err := trust.LoadTRCs(context.Background(), certsDir, db)
	if err != nil {
		return trust.Engine{}, serrors.WrapStr("loading TRCs", err)
	}
	log.Info("TRCs loaded", "files", loaded.Loaded)
	for f, r := range loaded.Ignored {
		if errors.Is(r, trust.ErrAlreadyExists) {
			log.Debug("Ignoring existing TRC", "file", f)
			continue
		}
		log.Info("Ignoring non-TRC", "file", f, "reason", r)
	}
	loaded, err = trust.LoadChains(context.Background(), certsDir, db)
	if err != nil {
		return trust.Engine{}, serrors.WrapStr("loading certificate chains",
			err)
	}
	log.Info("Certificate chains loaded", "files", loaded.Loaded)
	for f, r := range loaded.Ignored {
		if errors.Is(r, trust.ErrAlreadyExists) {
			log.Debug("Ignoring existing certificate chain", "file", f)
			continue
		}
		if errors.Is(r, trust.ErrOutsideValidity) {
			log.Debug("Ignoring certificate chain outside validity", "file", f)
			continue
		}
		log.Info("Ignoring non-certificate chain", "file", f, "reason", r)
	}
	return trust.Engine{
		Inspector: trust.DBInspector{DB: db},
		Provider: trust.FetchingProvider{
			DB: db,
			Fetcher: trustgrpc.Fetcher{
				IA:       ia,
				Dialer:   dialer,
				Requests: metrics.NewPromCounter(trustmetrics.RPC.Fetches),
			},
			Recurser: trust.LocalOnlyRecurser{},
			Router:   trust.LocalRouter{IA: ia},
		},
		DB: db,
	}, nil
}

// ServerConfig is the configuration for the daemon API server.
type ServerConfig struct {
<<<<<<< HEAD
	Fetcher      fetcher.Fetcher
	RevCache     revcache.RevCache
	Engine       trust.Engine
	TopoProvider topology.Provider
	DRKeyStore   drkeystorage.ClientStore
	ColFetcher   colibri.Fetcher
	ColClient    *colibri.DaemonClient
=======
	IA       addr.IA
	MTU      uint16
	Fetcher  fetcher.Fetcher
	RevCache revcache.RevCache
	Engine   trust.Engine
	Topology servers.Topology
>>>>>>> 362c4622
}

// NewServer constructs a daemon API server.
func NewServer(cfg ServerConfig) *servers.DaemonServer {
	return &servers.DaemonServer{
<<<<<<< HEAD
		Fetcher:      cfg.Fetcher,
		ASInspector:  cfg.Engine.Inspector,
		RevCache:     cfg.RevCache,
		TopoProvider: cfg.TopoProvider,
		DRKeyStore:   cfg.DRKeyStore,
		ColFetcher:   cfg.ColFetcher,
		ColClient:    cfg.ColClient,
=======
		IA:          cfg.IA,
		MTU:         cfg.MTU,
		Topology:    cfg.Topology,
		Fetcher:     cfg.Fetcher,
		ASInspector: cfg.Engine.Inspector,
		RevCache:    cfg.RevCache,
>>>>>>> 362c4622
		Metrics: servers.Metrics{
			PathsRequests: servers.RequestMetrics{
				Requests: metrics.NewPromCounterFrom(prometheus.CounterOpts{
					Namespace: "sd",
					Subsystem: "path",
					Name:      "requests_total",
					Help:      "The amount of path requests received.",
				}, servers.PathsRequestsLabels),
				Latency: metrics.NewPromHistogramFrom(prometheus.HistogramOpts{
					Namespace: "sd",
					Subsystem: "path",
					Name:      "request_duration_seconds",
					Help:      "Time to handle path requests.",
					Buckets:   prom.DefaultLatencyBuckets,
				}, servers.LatencyLabels),
			},
			ASRequests: servers.RequestMetrics{
				Requests: metrics.NewPromCounterFrom(prometheus.CounterOpts{
					Namespace: "sd",
					Subsystem: "as_info",
					Name:      "requests_total",
					Help:      "The amount of AS requests received.",
				}, servers.ASRequestsLabels),
				Latency: metrics.NewPromHistogramFrom(prometheus.HistogramOpts{
					Namespace: "sd",
					Subsystem: "as_info",
					Name:      "request_duration_seconds",
					Help:      "Time to handle AS requests.",
					Buckets:   prom.DefaultLatencyBuckets,
				}, servers.LatencyLabels),
			},
			InterfacesRequests: servers.RequestMetrics{
				Requests: metrics.NewPromCounterFrom(prometheus.CounterOpts{
					Namespace: "sd",
					Subsystem: "if_info",
					Name:      "requests_total",
					Help:      "The amount of interfaces requests received.",
				}, servers.InterfacesRequestsLabels),
				Latency: metrics.NewPromHistogramFrom(prometheus.HistogramOpts{
					Namespace: "sd",
					Subsystem: "if_info",
					Name:      "request_duration_seconds",
					Help:      "Time to handle interfaces requests.",
					Buckets:   prom.DefaultLatencyBuckets,
				}, servers.LatencyLabels),
			},
			ServicesRequests: servers.RequestMetrics{
				Requests: metrics.NewPromCounterFrom(prometheus.CounterOpts{
					Namespace: "sd",
					Subsystem: "service_info",
					Name:      "requests_total",
					Help:      "The amount of services requests received.",
				}, servers.ServicesRequestsLabels),
				Latency: metrics.NewPromHistogramFrom(prometheus.HistogramOpts{
					Namespace: "sd",
					Subsystem: "service_info",
					Name:      "request_duration_seconds",
					Help:      "Time to handle services requests.",
					Buckets:   prom.DefaultLatencyBuckets,
				}, servers.LatencyLabels),
			},
			InterfaceDownNotifications: servers.RequestMetrics{
				Requests: metrics.NewPromCounter(prom.SafeRegister(
					prometheus.NewCounterVec(prometheus.CounterOpts{
						Namespace: "sd",
						Name:      "received_revocations_total",
						Help:      "The amount of revocations received.",
					}, servers.InterfaceDownNotificationsLabels)).(*prometheus.CounterVec),
				),
				Latency: metrics.NewPromHistogramFrom(prometheus.HistogramOpts{
					Namespace: "sd",
					Subsystem: "revocation",
					Name:      "notification_duration_seconds",
					Help:      "Time to handle interface down notifications.",
					Buckets:   prom.DefaultLatencyBuckets,
				}, servers.LatencyLabels),
			},
		},
	}
}

// APIAddress returns the API address to listen on, based on the provided
// address. Addresses with missing or zero port are returned with the default
// daemon port. All other addresses are returned without modification. If the
// input is garbage, the output will also be garbage.
func APIAddress(listen string) string {
	host, port, err := net.SplitHostPort(listen)
	switch {
	case err != nil:
		return net.JoinHostPort(listen, strconv.Itoa(daemon.DefaultAPIPort))
	case port == "0", port == "":
		return net.JoinHostPort(host, strconv.Itoa(daemon.DefaultAPIPort))
	default:
		return listen
	}
}<|MERGE_RESOLUTION|>--- conflicted
+++ resolved
@@ -34,11 +34,7 @@
 	"github.com/scionproto/scion/go/lib/prom"
 	"github.com/scionproto/scion/go/lib/revcache"
 	"github.com/scionproto/scion/go/lib/serrors"
-<<<<<<< HEAD
-	"github.com/scionproto/scion/go/lib/topology"
 	"github.com/scionproto/scion/go/pkg/daemon/colibri"
-=======
->>>>>>> 362c4622
 	"github.com/scionproto/scion/go/pkg/daemon/fetcher"
 	"github.com/scionproto/scion/go/pkg/daemon/internal/servers"
 	libgrpc "github.com/scionproto/scion/go/pkg/grpc"
@@ -112,43 +108,29 @@
 
 // ServerConfig is the configuration for the daemon API server.
 type ServerConfig struct {
-<<<<<<< HEAD
-	Fetcher      fetcher.Fetcher
-	RevCache     revcache.RevCache
-	Engine       trust.Engine
-	TopoProvider topology.Provider
-	DRKeyStore   drkeystorage.ClientStore
-	ColFetcher   colibri.Fetcher
-	ColClient    *colibri.DaemonClient
-=======
-	IA       addr.IA
-	MTU      uint16
-	Fetcher  fetcher.Fetcher
-	RevCache revcache.RevCache
-	Engine   trust.Engine
-	Topology servers.Topology
->>>>>>> 362c4622
+	IA         addr.IA
+	MTU        uint16
+	Fetcher    fetcher.Fetcher
+	RevCache   revcache.RevCache
+	Engine     trust.Engine
+	Topology   servers.Topology
+	DRKeyStore drkeystorage.ClientStore
+	ColFetcher colibri.Fetcher
+	ColClient  *colibri.DaemonClient
 }
 
 // NewServer constructs a daemon API server.
 func NewServer(cfg ServerConfig) *servers.DaemonServer {
 	return &servers.DaemonServer{
-<<<<<<< HEAD
-		Fetcher:      cfg.Fetcher,
-		ASInspector:  cfg.Engine.Inspector,
-		RevCache:     cfg.RevCache,
-		TopoProvider: cfg.TopoProvider,
-		DRKeyStore:   cfg.DRKeyStore,
-		ColFetcher:   cfg.ColFetcher,
-		ColClient:    cfg.ColClient,
-=======
 		IA:          cfg.IA,
 		MTU:         cfg.MTU,
-		Topology:    cfg.Topology,
 		Fetcher:     cfg.Fetcher,
 		ASInspector: cfg.Engine.Inspector,
 		RevCache:    cfg.RevCache,
->>>>>>> 362c4622
+		Topology:    cfg.Topology,
+		DRKeyStore:  cfg.DRKeyStore,
+		ColFetcher:  cfg.ColFetcher,
+		ColClient:   cfg.ColClient,
 		Metrics: servers.Metrics{
 			PathsRequests: servers.RequestMetrics{
 				Requests: metrics.NewPromCounterFrom(prometheus.CounterOpts{
