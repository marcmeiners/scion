// Copyright 2020 Anapaya Systems
//
// Licensed under the Apache License, Version 2.0 (the "License");
// you may not use this file except in compliance with the License.
// You may obtain a copy of the License at
//
//   http://www.apache.org/licenses/LICENSE-2.0
//
// Unless required by applicable law or agreed to in writing, software
// distributed under the License is distributed on an "AS IS" BASIS,
// WITHOUT WARRANTIES OR CONDITIONS OF ANY KIND, either express or implied.
// See the License for the specific language governing permissions and
// limitations under the License.

package router

import (
	"net"
	"sync"

	"github.com/scionproto/scion/go/lib/addr"
	"github.com/scionproto/scion/go/lib/common"
	"github.com/scionproto/scion/go/lib/log"
	"github.com/scionproto/scion/go/lib/serrors"
	"github.com/scionproto/scion/go/lib/topology"
	"github.com/scionproto/scion/go/lib/underlay/conn"
	"github.com/scionproto/scion/go/pkg/router/control"
)

// receiveBufferSize is the size of receive buffers used by the router.
const receiveBufferSize = 1 << 20

// Connector implements the Dataplane API of the router control process. It sets
// up connections for the DataPlane.
type Connector struct {
	DataPlane DataPlane

	ia                 addr.IA
	mtx                sync.Mutex
	internalInterfaces []control.InternalInterface
	externalInterfaces map[uint16]control.ExternalInterface
	siblingInterfaces  map[uint16]control.SiblingInterface
}

var errMultiIA = serrors.New("different IA not allowed")

// CreateIACtx creates the context for ISD-AS.
func (c *Connector) CreateIACtx(ia addr.IA) error {
	c.mtx.Lock()
	defer c.mtx.Unlock()
	log.Debug("CreateIACtx", "isd_as", ia)
	if !c.ia.IsZero() {
		return serrors.WithCtx(errMultiIA, "current", c.ia, "new", ia)
	}
	c.ia = ia
	return c.DataPlane.SetIA(ia)
}

// AddInternalInterface adds the internal interface.
func (c *Connector) AddInternalInterface(ia addr.IA, local net.UDPAddr) error {
	c.mtx.Lock()
	defer c.mtx.Unlock()
	log.Debug("Adding internal interface", "isd_as", ia, "local", local)
	if !c.ia.Equal(ia) {
		return serrors.WithCtx(errMultiIA, "current", c.ia, "new", ia)
	}
	connection, err := conn.New(&local, nil,
		&conn.Config{ReceiveBufferSize: receiveBufferSize})
	if err != nil {
		return err
	}
	c.internalInterfaces = append(c.internalInterfaces, control.InternalInterface{
		IA:   ia,
		Addr: &local,
	})
	return c.DataPlane.AddInternalInterface(connection, local.IP)
}

// AddExternalInterface adds a link between the local and remote address.
func (c *Connector) AddExternalInterface(localIfID common.IFIDType, link control.LinkInfo,
	owned bool) error {

	c.mtx.Lock()
	defer c.mtx.Unlock()
	intf := uint16(localIfID)
	log.Debug("Adding external interface", "interface", localIfID,
		"local_isd_as", link.Local.IA, "local_addr", link.Local.Addr,
		"remote_isd_as", link.Remote.IA, "remote_addr", link.Remote.IA,
		"owned", owned, "bfd", !link.BFD.Disable)

	if !c.ia.Equal(link.Local.IA) {
		return serrors.WithCtx(errMultiIA, "current", c.ia, "new", link.Local.IA)
	}
	if err := c.DataPlane.AddLinkType(intf, link.LinkTo); err != nil {
		return serrors.WrapStr("adding link type", err, "if_id", localIfID)
	}
	if err := c.DataPlane.AddNeighborIA(intf, link.Remote.IA); err != nil {
		return serrors.WrapStr("adding neighboring IA", err, "if_id", localIfID)
	}

	if owned {
		if len(c.externalInterfaces) == 0 {
			c.externalInterfaces = make(map[uint16]control.ExternalInterface)
		}
		c.externalInterfaces[intf] = control.ExternalInterface{
			InterfaceID: intf,
			Link:        link,
			State:       control.InterfaceDown,
		}
	} else {
		if len(c.siblingInterfaces) == 0 {
			c.siblingInterfaces = make(map[uint16]control.SiblingInterface)
		}
		c.siblingInterfaces[intf] = control.SiblingInterface{
			InterfaceID:       intf,
			InternalInterface: link.Remote.Addr,
			Relationship:      link.LinkTo,
			MTU:               link.MTU,
			NeighborIA:        link.Remote.IA,
			State:             control.InterfaceDown,
		}
		if !link.BFD.Disable {
			err := c.DataPlane.AddNextHopBFD(intf, link.Local.Addr, link.Remote.Addr,
				link.BFD, link.Instance)
			if err != nil {
				return serrors.WrapStr("adding next hop BFD", err, "if_id", localIfID)
			}
		}
		return c.DataPlane.AddNextHop(intf, link.Remote.Addr)
	}

	connection, err := conn.New(link.Local.Addr, link.Remote.Addr,
		&conn.Config{ReceiveBufferSize: receiveBufferSize})
	if err != nil {
		return err
	}
	if !link.BFD.Disable {
		err := c.DataPlane.AddExternalInterfaceBFD(intf, connection, link.Local,
			link.Remote, link.BFD)
		if err != nil {
			return serrors.WrapStr("adding external BFD", err, "if_id", localIfID)
		}
	}
	return c.DataPlane.AddExternalInterface(intf, connection)
}

// AddSvc adds the service address for the given ISD-AS.
func (c *Connector) AddSvc(ia addr.IA, svc addr.HostSVC, ip net.IP) error {
	c.mtx.Lock()
	defer c.mtx.Unlock()
	log.Debug("Adding service", "isd_as", ia, "svc", svc, "ip", ip)
	if !c.ia.Equal(ia) {
		return serrors.WithCtx(errMultiIA, "current", c.ia, "new", ia)
	}
	return c.DataPlane.AddSvc(svc, &net.UDPAddr{IP: ip, Port: topology.EndhostPort})
}

// DelSvc deletes the service entry for the given ISD-AS and IP pair.
func (c *Connector) DelSvc(ia addr.IA, svc addr.HostSVC, ip net.IP) error {
	c.mtx.Lock()
	defer c.mtx.Unlock()
	log.Debug("Deleting service", "isd_as", ia, "svc", svc, "ip", ip)
	if !c.ia.Equal(ia) {
		return serrors.WithCtx(errMultiIA, "current", c.ia, "new", ia)
	}
	return c.DataPlane.DelSvc(svc, &net.UDPAddr{IP: ip, Port: topology.EndhostPort})
}

// SetKey sets the key for the given ISD-AS at the given index.
func (c *Connector) SetKey(ia addr.IA, index int, key []byte) error {
	c.mtx.Lock()
	defer c.mtx.Unlock()
	log.Debug("Setting key", "isd_as", ia, "index", index)
	if !c.ia.Equal(ia) {
		return serrors.WithCtx(errMultiIA, "current", c.ia, "new", ia)
	}
	if index != 0 {
		return serrors.New("currently only index 0 key is supported")
	}
	return c.DataPlane.SetKey(key)
}

<<<<<<< HEAD
// SetColibriKey sets the Colibri key for the given ISD-AS at the given index.
func (c *Connector) SetColibriKey(ia addr.IA, index int, key []byte) error {
	log.Debug("Setting key", "isd_as", ia, "index", index)
	if !c.ia.Equal(ia) {
		return serrors.WithCtx(errMultiIA, "current", c.ia, "new", ia)
	}
	if index != 0 {
		return serrors.New("currently only index 0 key is supported")
	}
	return c.DataPlane.SetColibriKey(key)
=======
func (c *Connector) ListInternalInterfaces() ([]control.InternalInterface, error) {
	c.mtx.Lock()
	defer c.mtx.Unlock()

	if len(c.internalInterfaces) == 0 {
		return nil, serrors.New("internal interface is not set")
	}
	return c.internalInterfaces, nil
}

func (c *Connector) ListExternalInterfaces() ([]control.ExternalInterface, error) {
	c.mtx.Lock()
	defer c.mtx.Unlock()

	externalInterfaceList := make([]control.ExternalInterface, 0, len(c.externalInterfaces))
	for _, externalInterface := range c.externalInterfaces {
		externalInterface.State = c.DataPlane.getInterfaceState(externalInterface.InterfaceID)
		externalInterfaceList = append(externalInterfaceList, externalInterface)
	}
	return externalInterfaceList, nil
}

func (c *Connector) ListSiblingInterfaces() ([]control.SiblingInterface, error) {
	c.mtx.Lock()
	defer c.mtx.Unlock()

	siblingInterfaceList := make([]control.SiblingInterface, 0, len(c.siblingInterfaces))
	for _, siblingInterface := range c.siblingInterfaces {
		siblingInterface.State = c.DataPlane.getInterfaceState(siblingInterface.InterfaceID)
		siblingInterfaceList = append(siblingInterfaceList, siblingInterface)
	}
	return siblingInterfaceList, nil
>>>>>>> 7d06a3ef
}<|MERGE_RESOLUTION|>--- conflicted
+++ resolved
@@ -180,7 +180,6 @@
 	return c.DataPlane.SetKey(key)
 }
 
-<<<<<<< HEAD
 // SetColibriKey sets the Colibri key for the given ISD-AS at the given index.
 func (c *Connector) SetColibriKey(ia addr.IA, index int, key []byte) error {
 	log.Debug("Setting key", "isd_as", ia, "index", index)
@@ -191,7 +190,8 @@
 		return serrors.New("currently only index 0 key is supported")
 	}
 	return c.DataPlane.SetColibriKey(key)
-=======
+}
+
 func (c *Connector) ListInternalInterfaces() ([]control.InternalInterface, error) {
 	c.mtx.Lock()
 	defer c.mtx.Unlock()
@@ -224,5 +224,4 @@
 		siblingInterfaceList = append(siblingInterfaceList, siblingInterface)
 	}
 	return siblingInterfaceList, nil
->>>>>>> 7d06a3ef
 }