// Copyright 2021 ETH Zurich, Anapaya Systems
//
// Licensed under the Apache License, Version 2.0 (the "License");
// you may not use this file except in compliance with the License.
// You may obtain a copy of the License at
//
//   http://www.apache.org/licenses/LICENSE-2.0
//
// Unless required by applicable law or agreed to in writing, software
// distributed under the License is distributed on an "AS IS" BASIS,
// WITHOUT WARRANTIES OR CONDITIONS OF ANY KIND, either express or implied.
// See the License for the specific language governing permissions and
// limitations under the License.

package main

import (
	"fmt"
	"os"
	"path/filepath"

	"github.com/spf13/cobra"

	"github.com/scionproto/scion/go/pkg/app"
	"github.com/scionproto/scion/go/pkg/command"
)

// CommandPather returns the path to a command.
type CommandPather interface {
	CommandPath() string
}

func main() {
	executable := filepath.Base(os.Args[0])
	cmd := &cobra.Command{
		Use:   executable,
		Short: "A clean-slate Internet architecture",
		Args:  cobra.NoArgs,
		// Silence the errors, since we print them in main. Otherwise, cobra
		// will print any non-nil errors returned by a RunE function.
		// See https://github.com/spf13/cobra/issues/340.
		// Commands should turn off the usage help message, if they deem the arguments
		// to be reasonable well-formed. This avoids outputing help message on errors
		// that are not caused by malformed input.
		// See https://github.com/spf13/cobra/issues/340#issuecomment-374617413.
		SilenceErrors: true,
	}
	cmd.AddCommand(
		command.NewVersion(cmd),
		newPing(cmd),
		newShowpaths(cmd),
		newTraceroute(cmd),
<<<<<<< HEAD
		newColibri(cmd),
=======
		newAddress(cmd),
>>>>>>> 362c4622
	)

	if err := cmd.Execute(); err != nil {
		fmt.Fprintf(os.Stderr, "Error: %s\n", err)
		if code := app.ExitCode(err); code != -1 {
			os.Exit(code)
		}
		os.Exit(2)
	}
}<|MERGE_RESOLUTION|>--- conflicted
+++ resolved
@@ -50,11 +50,8 @@
 		newPing(cmd),
 		newShowpaths(cmd),
 		newTraceroute(cmd),
-<<<<<<< HEAD
+		newAddress(cmd),
 		newColibri(cmd),
-=======
-		newAddress(cmd),
->>>>>>> 362c4622
 	)
 
 	if err := cmd.Execute(); err != nil {
